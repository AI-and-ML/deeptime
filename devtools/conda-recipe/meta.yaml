--- conflicted
+++ resolved
@@ -46,13 +46,9 @@
     - tests/*
   requires:
     - scikit-learn
-<<<<<<< HEAD
     - pyemma # TODO: remove in the future
-=======
->>>>>>> 6277bd5a
-
     - pytest
     - pytest-cov
     - pytest-faulthandler
     - pytest-xdist
-    - pytest-sugar
+    - pytest-sugar